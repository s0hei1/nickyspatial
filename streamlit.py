# -*- coding: utf-8 -*-
"""Streamlit Webapp.

Frontend for the demo of nickyspatial library
"""

import datetime
import os
import tempfile
from tempfile import NamedTemporaryFile

import folium
import matplotlib.pyplot as plt
import numpy as np
import pandas as pd
import rasterio
from folium.raster_layers import ImageOverlay
from PIL import Image
from pyproj import Transformer
from skimage.segmentation import mark_boundaries
from streamlit_folium import st_folium

import streamlit as st
from nickyspatial import (
    EnclosedByRuleSet,
    LayerManager,
    MergeRuleSet,
    MultiResolutionSegmentation,
    RuleSet,
    SupervisedClassifier,
    TouchedByRuleSet,
    attach_area_stats,
    attach_ndvi,
    attach_shape_metrics,
    attach_spectral_indices,
    layer_to_raster,
    layer_to_vector,
    plot_classification,
    plot_layer,
    read_raster,
)

st.set_page_config(page_title="nickyspatial - Remote Sensing Analysis", page_icon="#", layout="wide")


@st.cache_resource
def get_temp_dir():
    """Get a temporary directory for storing output files."""
    return tempfile.mkdtemp()


def initialize_session_state():
    """Initialize session state variables."""
    if "manager" not in st.session_state:
        st.session_state.manager = LayerManager()
    if "image_data" not in st.session_state:
        st.session_state.image_data = None
    if "transform" not in st.session_state:
        st.session_state.transform = None
    if "crs" not in st.session_state:
        st.session_state.crs = None
    if "layers" not in st.session_state:
        st.session_state.layers = {}
    if "output_dir" not in st.session_state:
        st.session_state.output_dir = get_temp_dir()
    if "rule_sets" not in st.session_state:
        st.session_state.rule_sets = {}
    if "active_ruleset" not in st.session_state:
        st.session_state.active_ruleset = None
    if "band_mappings" not in st.session_state:
        st.session_state.band_mappings = {}
    if "available_attributes" not in st.session_state:
        st.session_state.available_attributes = set()
    if "classes" not in st.session_state:
        st.session_state.classes = {}
    if "active_segmentation_layer_name" not in st.session_state:
        st.session_state.active_segmentation_layer_name = {}
    if "processes" not in st.session_state:
        st.session_state.processes = []
    if "delete_index" not in st.session_state:
        st.session_state.delete_index = None
    if "expanders" not in st.session_state:
        st.session_state.expanders = {}
    if "edit_mode" not in st.session_state:
        st.session_state.edit_mode = False
    if "edit_index" not in st.session_state:
        st.session_state.edit_index = None


def load_raster(file_path):
    """Load raster data and initialize session state variables."""
    try:
        with st.spinner("Reading raster data..."):
            image_data, transform, crs = read_raster(file_path)
            st.session_state.image_data = image_data
            st.session_state.transform = transform
            st.session_state.crs = crs
            st.session_state.manager = LayerManager()
            # st.session_state.layers = {}
            # st.session_state.rule_sets = {}
            print(st.session_state.layers, "hvchdvhc")

            num_bands = image_data.shape[0]
            default_mappings = {}
            if num_bands >= 4:
                default_mappings = {"blue": "band_1_mean", "green": "band_2_mean", "red": "band_3_mean", "nir": "band_4_mean"}
            elif num_bands == 3:
                default_mappings = {"blue": "band_1_mean", "green": "band_2_mean", "red": "band_3_mean"}

            st.session_state.band_mappings = default_mappings
            update_available_attributes()

        return True
    except Exception as e:
        st.error(f"Error loading raster data: {str(e)}")
        return False


def get_layer_attributes(layer_name):
    """Get available attributes from the specified layer."""
    if layer_name and layer_name in st.session_state.layers:
        layer = st.session_state.layers[layer_name]
        if layer and hasattr(layer, "objects") and hasattr(layer.objects, "columns"):
            return [col for col in layer.objects.columns if col not in ["geometry"]]
    return []


def update_available_attributes():
    """Update the available attributes based on the current layers."""
    attributes = set()
    for _layer_name, layer in st.session_state.layers.items():
        if layer and hasattr(layer, "objects") and hasattr(layer.objects, "columns"):
            for col in layer.objects.columns:
                if col not in ["geometry"]:
                    attributes.add(col)
    st.session_state.available_attributes = attributes


def perform_segmentation(image_data, transform, crs, scale_param, compactness_param, segmentation_name):
    """Perform segmentation on the image data."""
    try:
        with st.spinner("Performing segmentation..."):
            segmenter = MultiResolutionSegmentation(
                scale=scale_param,
                compactness=compactness_param,
            )

            segmentation_layer = segmenter.execute(
                image_data,
                transform,
                crs,
                layer_manager=st.session_state.manager,
                layer_name=segmentation_name,
            )

            st.session_state.layers[segmentation_name] = segmentation_layer
            update_available_attributes()
            return segmentation_layer
    except Exception as e:
        st.error(f"Error during segmentation: {str(e)}")
        return None


def perform_supervised_classification(layer, selected_classifier, classifier_params, classification_name, features):
    """Perform segmentation on the image data."""
    try:
        with st.spinner("Performing supervised classification..."):
            samples = {}
            for key in list(st.session_state.classes.keys()):
                samples[key] = st.session_state.classes[key]["sample_ids"]

            classifier = SupervisedClassifier(
                name="RF Classification", classifier_type=selected_classifier, classifier_params=classifier_params
            )

            classification_layer, accuracy, feature_importances = classifier.execute(
                layer, samples=samples, layer_manager=st.session_state.manager, layer_name=classification_name, features=features
            )

            st.session_state.layers[classification_name] = classification_layer
            update_available_attributes()
            return classification_layer, accuracy, feature_importances
    except Exception as e:
        st.error(f"Error during supervised classification: {str(e)}")
        return None


def perform_merge_region(layer, class_column_name, class_value, layer_name):
    """Perform segmentation on the image data."""
    try:
        with st.spinner("Performing merge regions..."):
            merger = MergeRuleSet("MergeByVegAndType")
            merged_layer = merger.execute(
                source_layer=layer,
                class_column_name=class_column_name,
                class_value=class_value,
                layer_manager=st.session_state.manager,
                layer_name=layer_name,
            )

            st.session_state.layers[layer_name] = merged_layer
            update_available_attributes()
            return merged_layer
    except Exception as e:
        st.error(f"Error during merged_layer: {str(e)}")
        return None


def perform_enclosed_by(layer, class_column_name, class_value_a, class_value_b, new_class_name, layer_name):
    """Perform segmentation on the image data."""
    try:
        with st.spinner("Performing merge regions..."):
            encloser = EnclosedByRuleSet()
            enclosed_by_layer = encloser.execute(
                source_layer=layer,
                class_column_name=class_column_name,
                class_value_a=class_value_a,
                class_value_b=class_value_b,
                new_class_name=new_class_name,
                layer_manager=st.session_state.manager,
                layer_name=layer_name,
            )
            st.session_state.layers[layer_name] = enclosed_by_layer
            update_available_attributes()
            return enclosed_by_layer
    except Exception as e:
        st.error(f"Error during enclosed_by_layer: {str(e)}")
        return None


def perform_touched_by(layer, class_column_name, class_value_a, class_value_b, new_class_name, layer_name):
    """Perform segmentation on the image data."""
    try:
        with st.spinner("Performing merge regions..."):
            touched_by_rule = TouchedByRuleSet()
            touched_by_layer = touched_by_rule.execute(
                source_layer=layer,
                class_column_name=class_column_name,
                class_value_a=class_value_a,
                class_value_b=class_value_b,
                new_class_name=new_class_name,
                layer_manager=st.session_state.manager,
                layer_name=layer_name,
            )
            st.session_state.layers[layer_name] = touched_by_layer
            update_available_attributes()
            return touched_by_layer
    except Exception as e:
        st.error(f"Error during touched_by_layer: {str(e)}")
        return None


def calculate_ndvi(layer, nir_column, red_column, output_column="NDVI"):
    """Calculate NDVI for the specified layer."""
    try:
        with st.spinner("Calculating NDVI..."):
            layer.attach_function(
                attach_ndvi,
                name="ndvi_stats",
                nir_column=nir_column,
                red_column=red_column,
                output_column=output_column,
            )
            update_available_attributes()
        return True
    except Exception as e:
        st.error(f"Error calculating NDVI: {str(e)}")
        return False


def calculate_spectral_indices(layer, band_mappings):
    """Calculate spectral indices for the specified layer."""
    try:
        with st.spinner("Calculating spectral indices..."):
            layer.attach_function(attach_spectral_indices, name="spectral_indices", bands=band_mappings)
            update_available_attributes()
        return True
    except Exception as e:
        st.error(f"Error calculating spectral indices: {str(e)}")
        return False


def calculate_shape_metrics(layer):
    """Calculate shape metrics for the specified layer."""
    try:
        with st.spinner("Calculating shape metrics..."):
            layer.attach_function(attach_shape_metrics, name="shape_metrics")
            update_available_attributes()
        return True
    except Exception as e:
        st.error(f"Error calculating shape metrics: {str(e)}")
        return False


def apply_rule_set(ruleset, input_layer, output_layer_name, result_field):
    """Apply the specified rule set to the input layer."""
    try:
        with st.spinner(f"Applying {ruleset.name} rules..."):
            result_layer = ruleset.execute(
                input_layer, layer_manager=st.session_state.manager, layer_name=output_layer_name, result_field=result_field
            )

            st.session_state.layers[output_layer_name] = result_layer
            update_available_attributes()
            return result_layer
    except Exception as e:
        st.error(f"Error applying rule set: {str(e)}")
        return None


def calculate_area_stats(layer, class_field):
    """Calculate area statistics for the specified layer."""
    try:
        with st.spinner("Calculating area statistics..."):
            layer.attach_function(attach_area_stats, name="area_by_class", by_class=class_field)
            return layer.get_function_result("area_by_class")
    except Exception as e:
        st.error(f"Error calculating area statistics: {str(e)}")
        return None


def export_vector(layer, export_filepath):
    """Export the specified layer as a GeoJSON file."""
    try:
        with st.spinner("Exporting as GeoJSON..."):
            layer_to_vector(layer, export_filepath)
            return True
    except Exception as e:
        st.error(f"Error exporting vector: {str(e)}")
        return False


def export_raster(layer, export_filepath, column):
    """Export the specified layer as a GeoTIFF file."""
    try:
        with st.spinner("Exporting as GeoTIFF..."):
            layer_to_raster(layer, export_filepath, column=column)
            return True
    except Exception as e:
        st.error(f"Error exporting raster: {str(e)}")
        return False


def create_example_rule_sets():
    """Create example rule sets for demonstration."""
    try:
        with st.spinner("Creating example rule sets..."):
            land_cover_rules = RuleSet(name="Land_Cover")
            land_cover_rules.add_rule(name="Vegetation", condition="NDVI > 0.2")
            land_cover_rules.add_rule(name="Other", condition="NDVI <= 0.2")

            vegetation_rules = RuleSet(name="Vegetation_Types")
            vegetation_rules.add_rule(name="Healthy_Vegetation", condition="(classification == 'Vegetation') & (NDVI > 0.6)")
            vegetation_rules.add_rule(
                name="Moderate_Vegetation", condition="(classification == 'Vegetation') & (NDVI <= 0.6) & (NDVI > 0.4)"
            )
            vegetation_rules.add_rule(name="Sparse_Vegetation", condition="(classification == 'Vegetation') & (NDVI <= 0.4)")

            return {"Land_Cover": land_cover_rules, "Vegetation_Types": vegetation_rules}
    except Exception as e:
        st.error(f"Error creating example rule sets: {str(e)}")
        return {}


def render_segmentation(index):
    """Render the segmentation tab for image segmentation and feature calculation."""
<<<<<<< HEAD
    try:
        st.markdown("## Image Segmentation")
        st.write("Configure segmentation parameters and run the algorithm")
        process_data = st.session_state.processes[index]
        if "params" not in process_data:
            process_data["params"] = {}
=======
    st.markdown("## Image Segmentation")
    st.write("Configure segmentation parameters and run the algorithm")
    process_data = st.session_state.processes[index]
    if "params" not in process_data:
        process_data["params"] = {}

    col1, col2, col3 = st.columns(3)

    with col1:
        segmentation_name = st.text_input("Segmentation Layer Name", "Base_Segmentation", key=f"seg_name_{index}")
    with col2:
        scale_param = st.slider(
            "Scale Parameter",
            min_value=5,
            max_value=100,
            value=40,
            step=5,
            help="Controls the size of segments. Higher values create larger segments.",
            key=f"scale_param_{index}",
        )
    with col3:
        compactness_param = st.slider(
            "Compactness",
            min_value=0.1,
            max_value=5.0,
            value=0.1,
            step=0.1,
            help="Controls the compactness of segments. Higher values create more compact segments.",
            key=f"compactness_param_{index}",
        )
>>>>>>> 89906532

        col1, col2, col3 = st.columns(3)

        with col1:
            segmentation_name = st.text_input("Segmentation Layer Name", "Base_Segmentation", key=f"seg_name_{index}")
        with col2:
            scale_param = st.slider(
                "Scale Parameter",
                min_value=5,
                max_value=100,
                value=20,
                step=5,
                help="Controls the size of segments. Higher values create larger segments.",
                key=f"scale_param_{index}",
            )
        with col3:
            compactness_param = st.slider(
                "Compactness",
                min_value=0.1,
                max_value=5.0,
                value=0.5,
                step=0.1,
                help="Controls the compactness of segments. Higher values create more compact segments.",
                key=f"compactness_param_{index}",
            )

        # st.subheader("Configure Band Mappings")
        st.markdown("#### Configure Band Mappings")
        st.write("Set up mappings for spectral bands to use in indices and analysis")

        # Get raw bands from the image data
        raw_bands = [f"band_{i + 1}" for i in range(st.session_state.image_data.shape[0])]

        col1, col2, col3, col4 = st.columns(4)

        with col1:
            st.session_state.band_mappings["blue"] = st.selectbox(
                "Blue band mapping",
                raw_bands,
                index=raw_bands.index(st.session_state.band_mappings.get("blue", raw_bands[0]).replace("_mean", ""))
                if "blue" in st.session_state.band_mappings
                else 0,
                key=f"blue_band_{index}",
            )
        with col2:
            st.session_state.band_mappings["green"] = st.selectbox(
                "Green band mapping",
                raw_bands,
                index=raw_bands.index(
                    st.session_state.band_mappings.get("green", raw_bands[min(1, len(raw_bands) - 1)]).replace("_mean", "")
                )
                if "green" in st.session_state.band_mappings
                else min(1, len(raw_bands) - 1),
                key=f"green_band_{index}",
            )
        with col3:
            st.session_state.band_mappings["red"] = st.selectbox(
                "Red band mapping",
                raw_bands,
                index=raw_bands.index(
                    st.session_state.band_mappings.get("red", raw_bands[min(2, len(raw_bands) - 1)]).replace("_mean", "")
                )
                if "red" in st.session_state.band_mappings
                else min(2, len(raw_bands) - 1),
                key=f"red_band_{index}",
            )
        with col4:
            if len(raw_bands) > 3:
                st.session_state.band_mappings["nir"] = st.selectbox(
                    "NIR band mapping",
                    raw_bands,
                    index=raw_bands.index(
                        st.session_state.band_mappings.get("nir", raw_bands[min(3, len(raw_bands) - 1)]).replace("_mean", "")
                    )
                    if "nir" in st.session_state.band_mappings
                    else min(3, len(raw_bands) - 1),
                    key=f"nir_band_{index}",
                )
                # process_data["params"]["segmentation_name"] = segmentation_name

        for key in st.session_state.band_mappings:
            if not st.session_state.band_mappings[key].endswith("_mean"):
                st.session_state.band_mappings[key] = f"{st.session_state.band_mappings[key]}_mean"

        segmentation_button = st.button("Run Segmentation", key=f"run_seg_{index}")

        if segmentation_button:
            if segmentation_name in list(st.session_state.layers.keys()):
                st.error("Layer name already exists")
                st.stop()
            segmentation_layer = perform_segmentation(
                st.session_state.image_data,
                st.session_state.transform,
                st.session_state.crs,
                scale_param,
                compactness_param,
                segmentation_name,
            )

            # st.write(segmentation_layer)

            if segmentation_layer:
                # print(type(segmentation_layer),"type seg layer")
                fig = plot_layer(
                    segmentation_layer,
                    st.session_state.image_data,
                    rgb_bands=(3, 2, 1),  # Adjusted for 0-indexed bands
                    show_boundaries=True,
                )
                process_data["output_fig"] = fig
                # process_data["layer_type"] = "segmentation"
            st.success(f"Segmentation '{segmentation_name}' completed successfully!")

        if "output_fig" in process_data:
            st.pyplot(process_data["output_fig"])
            # st.pyplot(fig)
    except Exception as e:
        st.error(f"error: {str(e)}")


def render_calculate_features(index):
    """Render the UI for calculating features based on selected segmentation layer and band attributes."""
    try:
        st.markdown("#### Calculate Features")

        if not st.session_state.layers:
            st.warning("No segmentation layers available. Run segmentation first.")
        else:
            segmentation_for_features = st.selectbox(
                "Select segmentation layer for feature calculation:",
                options=list(st.session_state.layers.keys()),
                key=f"feature_{index}",
            )
            if segmentation_for_features:
                selected_layer = st.session_state.layers[segmentation_for_features]

                # Get attributes available from the selected layer
                layer_attributes = get_layer_attributes(segmentation_for_features)

                # Find band attributes in the layer
                band_attributes = [attr for attr in layer_attributes if attr.startswith("band_") and attr.endswith("_mean")]

                feature_options = st.multiselect(
                    "Select features to calculate:",
                    ["NDVI", "Spectral Indices", "Shape Metrics"],
                    default=[],
                    key=f"feat_options_{index}",
                )

                if "NDVI" in feature_options:
                    st.markdown("#### NDVI Configuration")
                    col1, col2, col3 = st.columns(3)

                    with col1:
                        nir_column = st.selectbox(
                            "NIR column:",
                            band_attributes,
                            index=band_attributes.index(st.session_state.band_mappings.get("nir", "band_4_mean"))
                            if "nir" in st.session_state.band_mappings and st.session_state.band_mappings["nir"] in band_attributes
                            else 0,
                            key=f"nir_band1_{index}",
                        )
                    with col2:
                        red_column = st.selectbox(
                            "RED column:",
                            band_attributes,
                            index=band_attributes.index(st.session_state.band_mappings.get("red", "band_3_mean"))
                            if "red" in st.session_state.band_mappings and st.session_state.band_mappings["red"] in band_attributes
                            else 0,
                            key=f"red_band2_{index}",
                        )
                    with col3:
                        ndvi_output = st.text_input("Output column name:", "NDVI", key=f"ndvi_output_{index}")

                if st.button("Calculate Selected Features", key=f"calc_feat_{index}"):
                    features_calculated = False

                    if "NDVI" in feature_options:
                        if calculate_ndvi(selected_layer, nir_column, red_column, ndvi_output):
                            fig = plot_layer(selected_layer, attribute=ndvi_output, title=f"{ndvi_output} Values", cmap="RdYlGn")
                            st.pyplot(fig)
                            st.success(f"{ndvi_output} calculation completed!")
                            features_calculated = True
                            layer_attributes = get_layer_attributes(segmentation_for_features)

                    if "Spectral Indices" in feature_options:
                        indices_band_mappings = {
                            "blue": st.session_state.band_mappings.get("blue", "band_1_mean"),
                            "green": st.session_state.band_mappings.get("green", "band_2_mean"),
                            "red": st.session_state.band_mappings.get("red", "band_3_mean"),
                            "nir": st.session_state.band_mappings.get("nir", "band_4_mean")
                            if "nir" in st.session_state.band_mappings
                            else "band_4_mean",
                        }

                        if calculate_spectral_indices(selected_layer, indices_band_mappings):
                            st.success("Spectral indices calculation completed!")
                            features_calculated = True

                            layer_attributes = get_layer_attributes(segmentation_for_features)
                            # TODO: ndvi_output need to be handled properly
                            indices = [
                                col
                                for col in layer_attributes
                                if col not in ["geometry", "segment_id", ndvi_output] and not col.startswith("band_")
                            ]
                            if indices:
                                st.write("Available spectral indices:")
                                st.write(", ".join(indices))

                                selected_index = st.selectbox("Visualize index:", indices)
                                if selected_index:
                                    fig = plot_layer(selected_layer, attribute=selected_index, title=f"{selected_index} Values")
                                    st.pyplot(fig)

                    if "Shape Metrics" in feature_options:
                        if calculate_shape_metrics(selected_layer):
                            st.success("Shape metrics calculation completed!")
                            features_calculated = True

                            layer_attributes = get_layer_attributes(segmentation_for_features)

                            metrics = [
                                col
                                for col in layer_attributes
                                if col not in ["geometry", "segment_id"] and not col.startswith("band_") and col != ndvi_output
                            ]
                            if metrics:
                                st.write("Available shape metrics:")
                                st.write(", ".join(metrics))

                    if features_calculated:
                        st.success("All selected features calculated successfully!")
    except Exception as e:
        st.error(f"error: {str(e)}")


def render_merge_regions(index):
    """Render merge regions algorithm."""
    try:
        process_data = st.session_state.processes[index]
        if "params" not in process_data:
            process_data["params"] = {}
        col1, col2 = st.columns(2)

        if not st.session_state.layers.keys():
            st.error("Error: No layers available")
            return

        with col1:
            input_layer = st.selectbox(
                "Select input layer:",
                options=list(st.session_state.layers.keys()),
                key=f"input_layer_{index}",
                index=list(st.session_state.layers.keys()).index(
                    process_data["params"].get("input_layer", list(st.session_state.layers.keys())[0])
                ),
            )
            process_data["params"]["input_layer"] = input_layer
            layer = st.session_state.layers[input_layer]
            layer_objects = layer.objects
            try:
                value_option_list = list(layer_objects["classification"].unique())
            except Exception:
                st.error("Layer is invalid")
                st.stop()

            attr_option_list = list(layer_objects.columns)
            class_column_name = st.selectbox(
                "Select Column",
                options=attr_option_list,
                key=f"attr_column_{index}",
                index=attr_option_list.index(process_data["params"].get("class_column_name", attr_option_list[0])),
            )
            process_data["params"]["class_column_name"] = class_column_name

            value_option_list = list(layer_objects[class_column_name].unique())
            value_option_list.insert(0, "All")

        with col2:
            layer_name = st.text_input(
                "Layer Name", value=process_data["params"].get("layer_name", "Merged Regions"), key=f"layer_name_{index}"
            )
            process_data["params"]["layer_name"] = layer_name

            # Ensure class_value is a list of valid options from value_option_list
            default_values = process_data["params"].get("class_value", ["All"])
            valid_default_values = [value for value in default_values if value in value_option_list]
            class_value = st.multiselect(
                "Select Values", options=value_option_list, default=valid_default_values, key=f"class_value_{index}"
            )
            if "All" in class_value:
                class_value = [item for item in value_option_list if item != "All"]

            process_data["params"]["class_value"] = class_value
        execute_button = st.button("Execute", key=f"execute_merge_{index}")  # key=f"execute_merge_{index}
        if execute_button:
            if layer_name in list(st.session_state.layers.keys()):
                st.error("Layer name already exists")
                st.stop()
            merged_layer = perform_merge_region(layer, class_column_name, class_value, layer_name)
            if merged_layer:
                class_color = {}
                for key in list(st.session_state.classes.keys()):
                    class_color[key] = st.session_state.classes[key]["color"]

                fig = plot_classification(merged_layer, class_field="classification", class_color=class_color)
                process_data["output_fig"] = fig
                # process_data["layer_type"] = "classification"

        if "output_fig" in process_data:
            st.pyplot(process_data["output_fig"])
    except Exception as e:
        st.error(f"Error: {str(e)}")


def render_enclosed_by_class(index):
    """Render elclosed_by_class algorithm."""
    try:
        process_data = st.session_state.processes[index]
        if "params" not in process_data:
            process_data["params"] = {}
        col1, col2 = st.columns(2)

        with col1:
            input_layer = st.selectbox(
                "Select input layer:",
                options=list(st.session_state.layers.keys()),
                key=f"input_layer_{index}",
                index=list(st.session_state.layers.keys()).index(
                    process_data["params"].get("input_layer", list(st.session_state.layers.keys())[0])
                ),
            )
            process_data["params"]["input_layer"] = input_layer
            layer = st.session_state.layers[input_layer]
            layer_objects = layer.objects
            try:
                value_option_list = list(layer_objects["classification"].unique())
            except Exception:
                st.error("Layer is invalid")
                st.stop()
        with col2:
            layer_name = st.text_input(
                "Layer Name", value=process_data["params"].get("layer_name", "Enclosed by"), key=f"layer_name_{index}"
            )
            process_data["params"]["layer_name"] = layer_name

        cola, colb, colc, cold = st.columns(4)

        with cola:
            # Ensure class_value is a list of valid options from value_option_list
            class_value_a = process_data["params"].get("class_value", 0)
            if class_value_a in value_option_list:
                class_value_index = value_option_list.index(class_value_a)
            else:
                class_value_index = 0

            # valid_default_values = [value for value in default_values if value in value_option_list]
            class_value = st.selectbox(
                "Select class", options=value_option_list, index=class_value_index, key=f"class_value_{index}"
            )
            process_data["params"]["class_value"] = class_value
        with colb:
            class_value_b = process_data["params"].get("enclosing_class_value", 0)
            if class_value_b in value_option_list:
                class_value_b_index = value_option_list.index(class_value_b)
            else:
                class_value_b_index = 0

            enclosing_class_value = st.selectbox(
                "Select enclosing class", options=value_option_list, index=class_value_b_index, key=f"enclosing_class_value_{index}"
            )
            process_data["params"]["enclosing_class_value"] = enclosing_class_value
        with colc:
            new_class_name = st.text_input(
                "New Class Name", value=process_data["params"].get("new_class_name", "new_class"), key=f"new_class_{index}"
            )

            process_data["params"]["new_class_name"] = new_class_name
        with cold:
            st.markdown("<div style='font-size: 14px;  margin-bottom: 4px;'>Color</div>", unsafe_allow_html=True)

            new_class_color_1 = st.color_picker(
                "choose color", "#000000", label_visibility="collapsed", key=f"new_class_color_{index}"
            )

        st.session_state.classes[new_class_name] = {"color": new_class_color_1, "sample_ids": []}

        execute_button = st.button("Execute", key=f"execute_enclosed_by_{index}")  # key=f"execute_enclosed_by_{index}"
        if execute_button:
            if layer_name in list(st.session_state.layers.keys()):
                st.error("Layer name already exists")
                st.stop()
            enclosed_by_layer = perform_enclosed_by(
                layer,
                class_column_name="classification",
                class_value_a=class_value,
                class_value_b=enclosing_class_value,
                new_class_name=new_class_name,
                layer_name=layer_name,
            )
            if enclosed_by_layer:
                class_color = {}
                for key in list(st.session_state.classes.keys()):
                    class_color[key] = st.session_state.classes[key]["color"]

                fig = plot_classification(enclosed_by_layer, class_field="classification", class_color=class_color)
                process_data["output_fig"] = fig
                # process_data["layer_type"] = "classification"

        if "output_fig" in process_data:
            st.pyplot(process_data["output_fig"])
    except Exception as e:
        st.error(f"Error: {str(e)}")


def render_touched_by_class(index):
    """Render elclosed_by_class algorithm."""
    try:
        process_data = st.session_state.processes[index]
        if "params" not in process_data:
            process_data["params"] = {}
        col1, col2 = st.columns(2)

        with col1:
            input_layer = st.selectbox(
                "Select input layer:",
                options=list(st.session_state.layers.keys()),
                key=f"input_layer_{index}",
                index=list(st.session_state.layers.keys()).index(
                    process_data["params"].get("input_layer", list(st.session_state.layers.keys())[0])
                ),
            )
            process_data["params"]["input_layer"] = input_layer
            layer = st.session_state.layers[input_layer]
            layer_objects = layer.objects
            try:
                value_option_list = list(layer_objects["classification"].unique())
            except Exception:
                st.error("Layer is invalid")
                st.stop()
        with col2:
            layer_name = st.text_input(
                "Layer Name", value=process_data["params"].get("layer_name", "Touched by"), key=f"layer_name_{index}"
            )
            process_data["params"]["layer_name"] = layer_name

        cola, colb, colc, cold = st.columns(4)

        with cola:
            # Ensure class_value is a list of valid options from value_option_list
            class_value_a = process_data["params"].get("class_value", 0)
            if class_value_a in value_option_list:
                class_value_index = value_option_list.index(class_value_a)
            else:
                class_value_index = 0

            # valid_default_values = [value for value in default_values if value in value_option_list]
            class_value = st.selectbox(
                "Select class", options=value_option_list, index=class_value_index, key=f"class_value_{index}"
            )
            process_data["params"]["class_value"] = class_value
        with colb:
            class_value_b = process_data["params"].get("enclosing_class_value", 0)
            if class_value_b in value_option_list:
                class_value_b_index = value_option_list.index(class_value_b)
            else:
                class_value_b_index = 0

            enclosing_class_value = st.selectbox(
                "Select enclosing class", options=value_option_list, index=class_value_b_index, key=f"enclosing_class_value_{index}"
            )
            process_data["params"]["enclosing_class_value"] = enclosing_class_value
        with colc:
            new_class_name = st.text_input(
                "New Class Name", value=process_data["params"].get("new_class_name", "new_class"), key=f"new_class_{index}"
            )

            process_data["params"]["new_class_name"] = new_class_name
        with cold:
            st.markdown("<div style='font-size: 14px;  margin-bottom: 4px;'>Color</div>", unsafe_allow_html=True)

            new_class_color_1 = st.color_picker(
                "choose color", "#000000", label_visibility="collapsed", key=f"new_class_color_{index}"
            )

        st.session_state.classes[new_class_name] = {"color": new_class_color_1, "sample_ids": []}

        execute_button = st.button("Execute", key=f"execute_touched_by_{index}")  # key=f"execute_touched_by_{index}"
        if execute_button:
            if layer_name in list(st.session_state.layers.keys()):
                st.error("Layer name already exists")
                st.stop()
            touched_by_layer = perform_touched_by(
                layer,
                class_column_name="classification",
                class_value_a=class_value,
                class_value_b=enclosing_class_value,
                new_class_name=new_class_name,
                layer_name=layer_name,
            )
            if touched_by_layer:
                class_color = {}
                for key in list(st.session_state.classes.keys()):
                    class_color[key] = st.session_state.classes[key]["color"]

                fig = plot_classification(touched_by_layer, class_field="classification", class_color=class_color)
                process_data["output_fig"] = fig
                # process_data["layer_type"] = "classification"

        if "output_fig" in process_data:
            st.pyplot(process_data["output_fig"])
    except Exception as e:
        st.error(f"Error: {str(e)}")


def render_select_samples(index):
    """Render select samples window that allows to create the class and select the samples interactively."""
    try:
        st.markdown("### Sample Collection")

        # Sidebar for class management
        col1, col2 = st.columns([1, 3])
        with col1:
            st.markdown("#### ➕ Add New Class")
            col2a, col2b = st.columns([2, 1])  # Adjust ratio as needed

            with col2a:
                new_class = st.text_input("Class Name", key=f"new_class_input_{index}")

            with col2b:
                st.markdown("<div style='font-size: 14px;  margin-bottom: 4px;'>Color</div>", unsafe_allow_html=True)

                new_class_color = st.color_picker(
                    "choose color", "#000000", label_visibility="collapsed", key=f"new_class_color_{index}"
                )

            if st.button("Add Class", key=f"add_class_{index}"):
                if new_class and new_class not in st.session_state.classes:
                    st.session_state.classes[new_class] = {"color": new_class_color, "sample_ids": []}
                    st.success(f"Class '{new_class}' added!")
                elif new_class in st.session_state.classes:
                    st.warning("Class already exists.")
                else:
                    st.error("Please enter a class name.")

            st.markdown("##### Classes")
            class_names = list(st.session_state.classes.keys())
            for idx, class_name in enumerate(class_names):
                # for class_name, class_info in st.session_state.classes.items():

                # color = class_info["color"]
                color = st.session_state.classes[class_name]["color"]
                col1a, col2b, col3c = st.columns([0.8, 0.20, 0.20])

                with col1a:
                    # st.markdown(f"<div style='padding-top: 5px;'>{class_name}</div>", unsafe_allow_html=True)
                    st.markdown(
                        f"<div style='display:inline-flex;align-items:center;margin-bottom:0px;'>"
                        f"<div style='width:25px;height:25px;background:{color};border:1px solid black;margin-right:8px;'></div>"
                        f"{class_name}"
                        f"</div>",
                        unsafe_allow_html=True,
                    )

                with col2b:
                    if st.button("✏️", key=f"edit_{class_name}"):
                        st.session_state["edit_index"] = idx
                        st.session_state["edit_mode"] = True

                with col3c:
                    if st.button("🗑️", key=f"delete_{class_name}"):
                        del st.session_state.classes[class_name]
                        st.rerun()
            if st.session_state.edit_mode and st.session_state.edit_index is not None:
                edit_idx = st.session_state.edit_index
                class_name = class_names[edit_idx]
                current_color = st.session_state.classes[class_name]["color"]

                st.markdown("#### Edit Class")
                colb1, colb2 = st.columns([0.7, 0.3])
                with colb1:
                    new_name = st.text_input("Class name", value=class_name, key="edit_name")
                with colb2:
                    new_color = st.color_picker("Color", value=current_color, key="edit_color")

                cola1, cola2 = st.columns([0.3, 0.5])
                with cola1:
                    if st.button("Update", key=f"save_changes_{index}"):
                        # Apply changes
                        st.session_state.classes[new_name] = {
                            "color": new_color,
                            "sample_ids": st.session_state.classes[class_name]["sample_ids"],
                        }
                        if new_name != class_name:
                            del st.session_state.classes[class_name]
                        st.session_state.edit_mode = False
                        st.session_state.edit_index = None
                        st.rerun()
                with cola2:
                    if st.button("Cancel", key=f"cancel_{index}"):
                        st.session_state.edit_mode = False
                        st.session_state.edit_index = None

            selected_class = st.radio("Select Class", list(st.session_state.classes.keys()), key=f"class_radio_{index}")

        with col2:
            st.markdown(
                """
                <style>
                    .element-container iframe {
                        width: 100% !important;
                    }
                </style>
                """,
                unsafe_allow_html=True,
            )

            st.markdown("### Click Segments on Interactive Map")

            # st.markdown("#### Load Example Rule Sets")

            if st.button("Load Training Sample Example", key=f"load_sample_{index}"):
                st.session_state.classes = {
                    "Water": {"color": "#3437c2", "sample_ids": [102, 384, 659, 1142, 1662, 1710, 2113, 2182, 2481, 1024]},
                    "Builtup": {"color": "#de1421", "sample_ids": [467, 1102, 1431, 1984, 1227, 1736, 774, 1065]},
                    "Vegetation": {"color": "#0f6b2f", "sample_ids": [832, 1778, 2035, 1417, 1263, 242, 2049, 2397]},
                }

            # Select the input layer
            layers_keys = list(st.session_state.layers.keys())
            if not layers_keys:
                st.warning("No segmentation layers available in session state.")

            col2a, col2b = st.columns([0.5, 0.5])
            with col2a:
                input_layer = st.selectbox(
                    "Select segmentation layer:", options=list(st.session_state.layers.keys()), key=f"select_box_{index}"
                )
            st.session_state.active_segmentation_layer_name = input_layer
            layer = st.session_state.layers[input_layer]
            segments = layer.raster
            transform = layer.transform
            crs = layer.crs

            image_data = st.session_state.image_data

            # rgb_bands = (3, 2, 1)  # Adjust as needed

            # Create RGB base image (grayscale fallback)
            if image_data.shape[0] >= 3:
                # Get raw bands from the image data
                raw_bands = [f"band_{i + 1}" for i in range(image_data.shape[0])]

                col1, col2, col3 = st.columns(3)

                with col1:
                    red_band_index = st.selectbox(
                        "Red band",
                        raw_bands,
                        index=0,
                        key=f"red_map_{index}",
                    )

                with col2:
                    green_band_index = st.selectbox(
                        "Green band",
                        raw_bands,
                        index=1,
                        key=f"green_map_{index}",
                    )
                with col3:
                    blue_band_index = st.selectbox(
                        "Blue band",
                        raw_bands,
                        index=2,
                        key=f"blue_map_{index}",
                    )
                col11, col12, _ = st.columns(3)
                with col11:
                    show_boundaries = st.checkbox("Show segment boundaries", value=True)
                with col12:
                    show_samples = st.checkbox("Show samples", value=True)

                r_index = raw_bands.index(red_band_index)
                g_index = raw_bands.index(green_band_index)
                b_index = raw_bands.index(blue_band_index)
                r = image_data[r_index]
                g = image_data[g_index]
                b = image_data[b_index]

                r_norm = np.clip((r - r.min()) / (r.max() - r.min() + 1e-10), 0, 1)
                g_norm = np.clip((g - g.min()) / (g.max() - g.min() + 1e-10), 0, 1)
                b_norm = np.clip((b - b.min()) / (b.max() - b.min() + 1e-10), 0, 1)

                base_img = np.stack([r_norm, g_norm, b_norm], axis=2)
            else:
                gray = image_data[0]
                gray_norm = (gray - gray.min()) / (gray.max() - gray.min() + 1e-10)
                base_img = np.stack([gray_norm] * 3, axis=2)

            # Assign colors to labeled segments
            segment_colored_img = (base_img * 255).astype(np.uint8).copy()

            # Assign colors to labeled segments
            for _class_name, class_data in st.session_state.classes.items():
                color = class_data["color"]
                if color.startswith("#"):
                    color_rgb = [int(color[i : i + 2], 16) for i in (1, 3, 5)]
                else:
                    color_rgb = color  # Assume it's already an RGB triplet
                for seg_id in class_data["sample_ids"]:
                    mask = segments == seg_id
                    for c in range(3):  # RGB channels
                        segment_colored_img[:, :, c][mask] = color_rgb[c]

            if show_boundaries:
                if show_samples:
                    final_img = segment_colored_img
                else:
                    final_img = base_img
                overlay_img = mark_boundaries(final_img, segments, color=(1, 1, 0), mode="thick")
                overlay_uint8 = (overlay_img * 255).astype(np.uint8)
            else:
                if show_samples:
                    overlay_uint8 = segment_colored_img
                else:
                    overlay_uint8 = (base_img * 255).astype(np.uint8)

            # Save overlay to a temporary file
            tmp_path = NamedTemporaryFile(suffix=".png", delete=False).name
            Image.fromarray(overlay_uint8).save(tmp_path)
            # Calculate map bounds in EPSG:4326
            height, width = segments.shape
            top_left_utm = rasterio.transform.xy(transform, 0, 0, offset="ul")
            bottom_right_utm = rasterio.transform.xy(transform, height, width, offset="lr")
            transformer = Transformer.from_crs(crs, "EPSG:4326", always_xy=True)
            top_left_latlon = transformer.transform(*top_left_utm)
            bottom_right_latlon = transformer.transform(*bottom_right_utm)
            bounds = [[bottom_right_latlon[1], bottom_right_latlon[0]], [top_left_latlon[1], top_left_latlon[0]]]

            # Create the map
            center_lat = (top_left_latlon[1] + bottom_right_latlon[1]) / 2
            center_lon = (top_left_latlon[0] + bottom_right_latlon[0]) / 2
            fmap = folium.Map(location=[center_lat, center_lon], zoom_start=15)
            ImageOverlay(
                name="Colored Segments", image=tmp_path, bounds=bounds, opacity=0.8, interactive=True, cross_origin=False
            ).add_to(fmap)
            folium.LayerControl().add_to(fmap)

            # st.write(st.session_state.classes)

            # Display the map and handle click events
            click_info = st_folium(fmap, height=600, width=1000, key=f"map_folium_{index}")

            if show_boundaries:
                # Process click events
                if click_info and click_info.get("last_clicked"):
                    lat = click_info["last_clicked"]["lat"]
                    lon = click_info["last_clicked"]["lng"]
                    x, y = Transformer.from_crs("EPSG:4326", crs, always_xy=True).transform(lon, lat)
                    col, row = ~transform * (x, y)
                    col, row = int(col), int(row)
                    if 0 <= row < segments.shape[0] and 0 <= col < segments.shape[1]:
                        seg_id = int(segments[row, col])
                        found = False
                        for _class_name, class_data in st.session_state.classes.items():
                            if seg_id in class_data["sample_ids"]:
                                found = True
                                break
                        if found and seg_id in st.session_state.classes[selected_class]["sample_ids"]:
                            st.session_state.classes[selected_class]["sample_ids"].remove(seg_id)
                            st.success(f"Segment ID: {seg_id} at ({col}, {row}) removed from {selected_class}.")
                        elif not found and seg_id not in st.session_state.classes[selected_class]["sample_ids"]:
                            st.session_state.classes[selected_class]["sample_ids"].append(seg_id)
                            st.success(f"Segment ID: {seg_id} at ({col}, {row}) added to {selected_class}.")
                        st.write(st.session_state.classes)
                        st.rerun()
    except Exception as e:
        st.error(f"error: {str(e)}")


def render_supervised_classification(index):
    """Render the classification window for applying supervised classification to segmentation layers."""
    try:
        process_data = st.session_state.processes[index]
        if "params" not in process_data:
            process_data["params"] = {}

        st.markdown("### Configure Training Classifier")

        if "classes" in st.session_state and st.session_state.classes:
            col1, col2, col3 = st.columns(3)
            with col1:
                layer_options = list(st.session_state.layers.keys())
                seg_layer_name = st.selectbox(
                    "Select segmentation layer for classification:",
                    options=layer_options,
                    index=layer_options.index(st.session_state.active_segmentation_layer_name),
                    key=f"seg_layer_{index}",
                )
            with col2:
                classifier_list = ["Random Forest"]
                selected_classifier = st.selectbox(
                    "Choose a classifier", options=classifier_list, index=0, key=f"select_classifier_{index}"
                )
            with col3:
                classification_name = st.text_input("Layer Name", "Supervised_Classification", key=f"classification_name_{index}")
            col1a, col1b, col1c = st.columns(3)
            if selected_classifier == "Random Forest":
                with col1a:
                    n_estimators = st.number_input(
                        "Number of Trees", min_value=10, max_value=1000, value=100, step=10, key=f"no_of_trees_{index}"
                    )
                with col1b:
                    boolean_options = ["True", "False"]
                    oob_score = st.selectbox("Use Out-of-Bag Score", options=boolean_options, key=f"oob_score_{index}")
                with col1c:
                    random_state = st.number_input(
                        "Random Seed", min_value=0, max_value=2**32 - 1, value=42, step=1, key=f"no_of_seed_{index}"
                    )

            features_options = (
                st.session_state.layers[seg_layer_name]
                .objects.drop(columns=["segment_id", "classification", "geometry"], errors="ignore")
                .columns
            )
            features = st.multiselect(
                "Select features ",
                features_options,
                # default=None,
                key=f"classifier_feat_{index}",
            )

            apply_button = st.button("Execute", key=f"execute_classification_{index}")
            if apply_button:
                classifier_params = {"n_estimators": n_estimators, "oob_score": bool(oob_score), "random_state": random_state}
                # seg_layer_name = st.session_state.active_segmentation_layer_name

                layer = st.session_state.layers[seg_layer_name]
                if classification_name in list(st.session_state.layers.keys()):
                    st.error("Layer name already exists")
                    st.stop()

                classification_layer, accuracy, feature_importances = perform_supervised_classification(
                    layer, selected_classifier, classifier_params, classification_name, features
                )

                if classification_layer:
                    class_color = {}
                    for key in list(st.session_state.classes.keys()):
                        class_color[key] = st.session_state.classes[key]["color"]

                    fig = plot_classification(classification_layer, class_field="classification", class_color=class_color)
                    process_data["output_fig"] = fig
                    process_data["accuracy"] = accuracy
                    process_data["feature_importances"] = feature_importances

                    # process_data["layer_type"] = "classification"
                    # st.session_state.classification_fig = fig  # Store the figure in session state
            if "accuracy" in process_data:
                st.write(f"OOB Score: {process_data['accuracy']}")

            if "output_fig" in process_data:
                st.pyplot(process_data["output_fig"])
            if "feature_importances" in process_data:
                fi = process_data["feature_importances"]
                fig, ax = plt.subplots(figsize=(6, 4))
                fi.plot.bar(ax=ax)
                ax.set_title("Importances")
                ax.set_xlabel("Features")
                ax.set_ylabel("Importance (%)")
                plt.tight_layout()
                st.pyplot(fig)

        else:
            st.error("Error: Sample data are not created")
    except Exception as e:
        st.error(f"Error: {str(e)}")


def render_rule_based_classification(index):
    """Render the rule based classification."""
    try:
        st.markdown("#### Apply Rule Sets")

        if not st.session_state.rule_sets:
            st.info("No rule sets defined yet. Go to Rule Builder tab to create rule sets.")
        else:
            col1, col2, col3 = st.columns([2, 2, 1])

            with col1:
                selected_ruleset = st.selectbox(
                    "Select rule set to apply:", options=list(st.session_state.rule_sets.keys()), key=f"select_ruleset_{index}"
                )

            with col2:
                input_layer = st.selectbox(
                    "Select input layer:", options=list(st.session_state.layers.keys()), key=f"input_layer_{index}"
                )

            with col3:
                result_field = st.text_input("Result field name:", "classification", key=f"result_field_{index}")

            if selected_ruleset and input_layer:
                col1a, _ = st.columns([2, 3])
                with col1a:
                    output_layer_name = st.text_input(
                        "Output layer name:", f"{selected_ruleset}_results", key=f"out_layer_name_{index}"
                    )

                if st.button("Apply Rule Set", key=f"apply_ruleset_{index}"):
                    ruleset = st.session_state.rule_sets[selected_ruleset]
                    input_layer_obj = st.session_state.layers[input_layer]
                    if output_layer_name in list(st.session_state.layers.keys()):
                        st.error("Output layer name already exists")
                        st.stop()
                    result_layer = apply_rule_set(ruleset, input_layer_obj, output_layer_name, result_field)

                    if result_layer:
                        fig = plot_classification(result_layer, class_field=result_field)
                        st.pyplot(fig)

                        area_stats = calculate_area_stats(result_layer, result_field)

                        if area_stats:
                            st.markdown("#### Area Statistics")
                            stats_data = []
                            for class_name, area in area_stats.get("class_areas", {}).items():
                                percentage = area_stats.get("class_percentages", {}).get(class_name, 0)
                                stats_data.append(
                                    {"Class": class_name, "Area (sq. units)": f"{area:.2f}", "Percentage": f"{percentage:.1f}%"}
                                )

                            st.table(stats_data)

                        st.success(f"Rule set '{selected_ruleset}' applied successfully to create layer '{output_layer_name}'!")

        st.markdown("#### Load Example Rule Sets")

        if st.button("Load Vegetation Classification Example", key=f"load_example_{index}"):
            has_ndvi = False
            for _layer_name, layer in st.session_state.layers.items():
                if "NDVI" in layer.objects.columns:
                    has_ndvi = True
                    break

            if not has_ndvi:
                st.warning("NDVI not calculated for any layer. Please calculate NDVI first in the Segmentation tab.")
            else:
                example_rule_sets = create_example_rule_sets()

                if example_rule_sets:
                    st.session_state.rule_sets.update(example_rule_sets)
                    st.success("Example rule sets loaded successfully!")
    except Exception as e:
        st.error(f"Error: {str(e)}")


def render_rule_builder(index):
    """Render the rule builder tab for creating and managing classification rule sets."""
    try:
        st.header("Rule Builder")
        st.write("Create and manage classification rule sets and rules")

        st.markdown("#### Create Rule Set")

        new_ruleset_name = st.text_input("New Rule Set Name:", "", key=f"ruleset_name_{index}")
        if new_ruleset_name and st.button("Create New Rule Set"):
            if new_ruleset_name in st.session_state.rule_sets:
                st.warning(f"Rule set '{new_ruleset_name}' already exists.")
            else:
                with st.spinner("Creating new rule set..."):
                    st.session_state.rule_sets[new_ruleset_name] = RuleSet(name=new_ruleset_name)
                    st.session_state.active_ruleset = new_ruleset_name
                    st.success(f"Rule set '{new_ruleset_name}' created successfully!")

        st.markdown("#### Manage Rules")

        if not st.session_state.rule_sets:
            st.info("No rule sets created yet. Create a rule set first.")
        else:
            ruleset_selection = st.selectbox(
                "Select rule set to manage:", options=list(st.session_state.rule_sets.keys()), key=f"ruleset_select_{index}"
            )

            if ruleset_selection:
                st.session_state.active_ruleset = ruleset_selection
                active_ruleset = st.session_state.rule_sets[ruleset_selection]

                st.write(f"Rules in '{ruleset_selection}':")

                rules = active_ruleset.get_rules()
                if not rules:
                    st.info("No rules in this rule set yet.")
                else:
                    rule_data = []
                    for i, (name, condition) in enumerate(rules):
                        rule_data.append({"#": i + 1, "Name": name, "Condition": condition})

                    st.table(pd.DataFrame(rule_data))

                st.markdown("#### Add New Rule")

                if not st.session_state.available_attributes:
                    st.warning("No layers with attributes available. Create a segmentation layer with features first.")
                else:
                    st.write("Available attributes for rules:")
                    st.write(", ".join(sorted(st.session_state.available_attributes)))

                    col1, col2 = st.columns(2)

                    with col1:
                        rule_name = st.text_input("Rule Name:", "", key=f"rule_name_{index}")

                    st.markdown("#### Rule Condition Builder")

                    if "condition_builder" not in st.session_state:
                        st.session_state.condition_builder = []

                    if st.button("Add Condition Component", key=f"rule_add_{index}"):
                        st.session_state.condition_builder.append({"attribute": "", "operator": ">", "value": "", "connector": "&"})

                    condition_parts = []

                    for i, _condition in enumerate(st.session_state.condition_builder):
                        st.markdown("#### Condition Component {i + 1}")
                        col1, col2, col3 = st.columns(3)

                        with col1:
                            attribute = st.selectbox(
                                f"Attribute {i + 1}", options=sorted(st.session_state.available_attributes), key=f"attr_{index}_{i}"
                            )
                            st.session_state.condition_builder[i]["attribute"] = attribute

                        with col2:
                            operator = st.selectbox(
                                f"Operator {i + 1}", options=[">", ">=", "<", "<=", "==", "!="], key=f"op_{index}_{i}"
                            )
                            st.session_state.condition_builder[i]["operator"] = operator

                        with col3:
                            if operator == "==" or operator == "!=":
                                value = st.text_input(f"Value {i + 1} (use quotes for text)", key=f"val_{index}_{i}")
                            else:
                                value = st.number_input(f"Value {i + 1}", key=f"val_{index}_{i}", format="%.2f")
                            st.session_state.condition_builder[i]["value"] = value

                        condition_part = f"{attribute} {operator} {value}"
                        condition_parts.append(condition_part)

                        if i < len(st.session_state.condition_builder) - 1:
                            connector = st.selectbox("Connect with", options=["&", "|"], key=f"conn_{index}_{i}")
                            st.session_state.condition_builder[i]["connector"] = connector

                    if condition_parts:
                        final_condition = ""
                        for i, part in enumerate(condition_parts):
                            final_condition += part
                            if i < len(condition_parts) - 1:
                                final_condition += f" {st.session_state.condition_builder[i]['connector']} "

                        st.markdown("#### Final Condition:")
                        st.code(final_condition)

                        manual_condition = st.text_area("Or manually edit condition:", final_condition)

                        if manual_condition and st.button("Add Rule to Set", key=f"rule_apply_{index}"):
                            if not rule_name:
                                st.warning("Rule Name is required.")
                            else:
                                with st.spinner("Adding rule..."):
                                    active_ruleset.add_rule(name=rule_name, condition=manual_condition)
                                    st.session_state.condition_builder = []
                                    st.success(f"Rule '{rule_name}' added to rule set '{ruleset_selection}'!")
                                    st.rerun()

                    if st.button("Clear Condition Builder", key=f"rule_clear_{index}"):
                        st.session_state.condition_builder = []
                        st.rerun()

                st.markdown("#### Delete Rule Set")
                if st.button("Delete Current Rule Set", key=f"delete_ruleset_{index}"):
                    with st.spinner("Deleting rule set..."):
                        if st.session_state.active_ruleset in st.session_state.rule_sets:
                            del st.session_state.rule_sets[st.session_state.active_ruleset]
                            if st.session_state.rule_sets:
                                st.session_state.active_ruleset = list(st.session_state.rule_sets.keys())[0]
                            else:
                                st.session_state.active_ruleset = None
                            st.success(f"Rule set '{ruleset_selection}' deleted.")
                            st.rerun()
    except Exception as e:
        st.error(f"error: {str(e)}")


def render_process_tab():
    """Render the process tab for running available algorithms."""
    try:
        operation_list = [
            "",
            "Segmentation",
            "Add features",
            "Create Rule",
            "Rule-based Classification",
            "Select Sample Data",
            "Supervised Classification",
            "Merge Region",
            "Find Enclosed by Class",
            "Touched_by",
        ]
        if "expanders" not in st.session_state:
            st.session_state.expanders = {}

        add_process_button = st.button("➕ Add process", key="add_process")
        if "processes" not in st.session_state:
            st.session_state.processes = []
        if add_process_button:
            st.session_state.processes.append(
                {
                    "id": len(st.session_state.processes),
                    "type": "",  # Default process type
                }
            )

        for i, process in enumerate(st.session_state.processes):
            key = f"expander_{i}"
            # Default: True (expanded) if not already tracked
            if key not in st.session_state.expanders:
                st.session_state.expanders[key] = True

            with st.expander(f"Process {i + 1}: {process['type']}", expanded=st.session_state.expanders[key]):
                col1, col2 = st.columns(2)
                with col1:
                    selected_operation = st.selectbox(
                        "Select  Operation",
                        operation_list,
                        index=operation_list.index(process["type"]) if process["type"] in operation_list else 0,
                        key=f"operation_{i}",
                    )
                st.session_state.processes[i]["type"] = selected_operation
                if selected_operation == "Segmentation":
                    render_segmentation(i)
                elif selected_operation == "Add features":
                    render_calculate_features(i)
                elif selected_operation == "Select Sample Data":
                    render_select_samples(i)
                elif selected_operation == "Rule-based Classification":
                    render_rule_based_classification(i)
                elif selected_operation == "Create Rule":
                    render_rule_builder(i)
                elif selected_operation == "Supervised Classification":
                    render_supervised_classification(i)
                elif selected_operation == "Merge Region":
                    render_merge_regions(i)
                elif selected_operation == "Find Enclosed by Class":
                    render_enclosed_by_class(i)
                elif selected_operation == "Touched_by":
                    render_touched_by_class(i)

            if st.button("🗑️ Delete", key=f"delete_{i}"):
                st.session_state.delete_index = i
                st.rerun()

        # add_process_button = st.button("➕ Add process", key="add_process")
        # if "processes" not in st.session_state:
        #     st.session_state.processes = []
        # if add_process_button:
        #     st.session_state.processes.append(
        #         {
        #             "id": len(st.session_state.processes),
        #             "type": "",  # Default process type
        #         }
        #     )

        # st.write(st.session_state.processes)

        if st.session_state.delete_index is not None:
            del st.session_state.processes[st.session_state.delete_index]
            st.session_state.delete_index = None
            st.rerun()
    except Exception as e:
        st.error(f"error: {str(e)}")


def render_layer_manager_tab():
    """Render the layer manager tab for managing segmentation and classification layers."""
    st.header("Layer Manager")
    st.write("View, inspect, and manage layers")

    st.markdown("#### Available Layers")

    if not st.session_state.layers:
        st.info("No layers created yet.")
    else:
        layer_list = st.session_state.manager.get_layer_names()

        for i, layer_name in enumerate(layer_list):
            st.markdown(f"**{i + 1}. {layer_name}**")

            col1, col2, col3, col4 = st.columns([2, 2, 2, 1])

            with col1:
                if st.button("View Info", key=f"info_{layer_name}_{i}"):
                    layer = st.session_state.layers.get(layer_name)
                    with st.spinner("Loading layer information..."):
                        if layer and hasattr(layer, "objects"):
                            st.write(f"Layer: {layer_name}")
                            st.write(f"Number of features: {len(layer.objects)}")
                            st.write("Attributes:")
                            attribute_list = [col for col in layer.objects.columns if col != "geometry"]
                            st.write(", ".join(attribute_list))

            with col2:
                if st.button("Visualize", key=f"vis_{layer_name}_{i}"):
                    layer = st.session_state.layers.get(layer_name)
                    with st.spinner("Generating visualization..."):
                        if layer:
                            for field in ["classification", "veg_class"]:
                                if field in layer.objects.columns:
                                    fig = plot_classification(layer, class_field=field)
                                    st.pyplot(fig)
                                    break
                            else:
                                fig = plot_layer(
                                    layer,
                                    st.session_state.image_data,
                                    rgb_bands=(2, 1, 0),  # Adjusted for 0-indexed bands
                                    show_boundaries=True,
                                )
                                st.pyplot(fig)

            with col3:
                if st.button("Export Options", key=f"export_{layer_name}_{i}"):
                    layer = st.session_state.layers.get(layer_name)
                    if layer:
                        st.session_state.export_layer = layer_name
                        st.info(f"Layer '{layer_name}' added to export queue. Go to Results tab to export.")

            with col4:
                if st.button("❌", key=f"del_{layer_name}_{i}"):
                    if layer_name in st.session_state.layers:
                        with st.spinner(f"Deleting layer '{layer_name}'..."):
                            del st.session_state.layers[layer_name]
                            if layer_name in layer_list:
                                st.session_state.manager.remove_layer(layer_name)
                            st.success(f"Layer '{layer_name}' deleted!")
                            update_available_attributes()
                            st.rerun()

            st.markdown("---")


def render_results_tab():
    """Render the results tab for exporting segmentation and classification results."""
    st.header("Results and Export")

    if not st.session_state.layers:
        st.warning("No results to display yet. Please run segmentation and classification first.")
    else:
        st.write("Export your results as vector (GeoJSON) or raster (GeoTIFF) files.")

        st.markdown("#### Available Layers")
        for i, layer_name in enumerate(st.session_state.manager.get_layer_names()):
            st.write(f"  {i + 1}. {layer_name}")

        st.markdown("#### Export Options")

        export_layer_name = st.selectbox(
            "Select Layer to Export",
            options=list(st.session_state.layers.keys()),
            format_func=lambda x: x.capitalize().replace("_", " "),
        )

        if export_layer_name:
            export_path = st.text_input("Export Filename Base (without extension):", export_layer_name.lower())

            col1, col2 = st.columns(2)

            with col1:
                if st.button("Export as Vector (GeoJSON)"):
                    export_filepath = os.path.join(st.session_state.output_dir, f"{export_path}.geojson")
                    success = export_vector(st.session_state.layers[export_layer_name], export_filepath)

                    if success:
                        with open(export_filepath, "rb") as f:
                            st.download_button(
                                label="Download GeoJSON", data=f, file_name=f"{export_path}.geojson", mime="application/geo+json"
                            )

            with col2:
                column_options = get_layer_attributes(export_layer_name)

                if column_options:
                    raster_column = st.selectbox("Select attribute for raster export:", column_options)

                    if st.button("Export as Raster (GeoTIFF)"):
                        export_filepath = os.path.join(st.session_state.output_dir, f"{export_path}.tif")
                        success = export_raster(st.session_state.layers[export_layer_name], export_filepath, raster_column)

                        if success:
                            with open(export_filepath, "rb") as f:
                                st.download_button(
                                    label="Download GeoTIFF", data=f, file_name=f"{export_path}.tif", mime="image/tiff"
                                )

            st.markdown("#### Project Export")

            if st.button("Export Project Metadata"):
                with st.spinner("Creating project metadata..."):
                    metadata = {
                        "project_name": "nickyspatial Project",
                        "created_at": datetime.datetime.now().strftime("%Y-%m-%d %H:%M:%S"),
                        "layers": list(st.session_state.manager.get_layer_names()),
                        "rule_sets": {},
                    }

                    for ruleset_name, ruleset in st.session_state.rule_sets.items():
                        metadata["rule_sets"][ruleset_name] = [
                            {"name": name, "condition": condition} for name, condition in ruleset.get_rules()
                        ]

                    import json

                    metadata_filepath = os.path.join(st.session_state.output_dir, "project_metadata.json")
                    with open(metadata_filepath, "w") as f:
                        json.dump(metadata, f, indent=4)

                    with open(metadata_filepath, "rb") as f:
                        st.download_button(
                            label="Download Project Metadata", data=f, file_name="project_metadata.json", mime="application/json"
                        )


def render_welcome_screen():
    """Render the welcome screen for the application."""
    st.write("""
    ## Welcome to the nickyspatial Interactive Web App

    This application allows you to perform object-based image analysis on remote sensing data with complete flexibility
    to configure all parameters, rules, and layers.

    To get started:
    1. Use the sidebar to upload your own raster data or use the sample data
    2. Configure segmentation parameters and create segments
    3. Calculate features like NDVI, spectral indices, or shape metrics
    4. Create rule sets and classification rules in the Rule Builder
    5. Apply your rules to classify the image
    6. Visualize and export your results

    ### Features:
    - Fully configurable image segmentation parameters
    - Dynamic creation of custom rule sets and rules
    - Flexible band mapping for spectral indices
    - Multiple layer management and visualization
    - Export results in vector and raster formats
    """)


def render_app_info():
    """Render the application information in the sidebar."""
    st.sidebar.markdown("---")
    st.sidebar.info("""
    **About nickyspatial**

    An open-source object-based image analysis library for remote sensing.

    [GitHub Repository](https://github.com/kshitijrajsharma/nickyspatial)
    """)


def main():
    """Main function to run the Streamlit app."""
    initialize_session_state()

    st.title("nickyspatial - Object-Based Image Analysis")
    st.markdown("An interactive tool for remote sensing analysis and classification")

    st.sidebar.header("Configuration")

    st.sidebar.subheader("1. Load Data")
    data_option = st.sidebar.radio("Choose data source:", ("Upload your own", "Use sample data"))

    if data_option == "Upload your own":
        uploaded_file = st.sidebar.file_uploader("Upload a raster file (GeoTIFF format)", type=["tif", "tiff"])
        if uploaded_file is not None:
            temp_file = os.path.join(st.session_state.output_dir, "uploaded_file.tif")
            with open(temp_file, "wb") as f:
                f.write(uploaded_file.getbuffer())
            _load_success = load_raster(temp_file)
    else:
        sample_data_path = st.sidebar.text_input(
            "Path to sample data:", "https://github.com/kshitijrajsharma/nickyspatial/raw/refs/heads/master/data/sample.tif"
        )
        if st.sidebar.button("Load Sample Data"):
            _load_success = load_raster(sample_data_path)

    if st.session_state.image_data is not None:
        st.sidebar.success("Image loaded successfully")
        st.sidebar.info(f"Image dimensions: {st.session_state.image_data.shape}")
        if st.session_state.crs:
            st.sidebar.info(f"CRS: {st.session_state.crs}")

        tabs = st.tabs(["Process", "Layer Manager", "Results"])

        # tabs = st.tabs(["Segmentation", "Classification", "Rule Builder", "Layer Manager", "Results"])

        # with tabs[0]:
        #     render_segmentation_tab()

        # with tabs[1]:
        #     render_classification_tab()

        # with tabs[2]:
        #     render_rule_builder_tab()
        with tabs[0]:
            render_process_tab()

        with tabs[1]:
            render_layer_manager_tab()

        with tabs[2]:
            render_results_tab()
    else:
        render_welcome_screen()

    render_app_info()


if __name__ == "__main__":
    main()<|MERGE_RESOLUTION|>--- conflicted
+++ resolved
@@ -364,45 +364,12 @@
 
 def render_segmentation(index):
     """Render the segmentation tab for image segmentation and feature calculation."""
-<<<<<<< HEAD
     try:
         st.markdown("## Image Segmentation")
         st.write("Configure segmentation parameters and run the algorithm")
         process_data = st.session_state.processes[index]
         if "params" not in process_data:
             process_data["params"] = {}
-=======
-    st.markdown("## Image Segmentation")
-    st.write("Configure segmentation parameters and run the algorithm")
-    process_data = st.session_state.processes[index]
-    if "params" not in process_data:
-        process_data["params"] = {}
-
-    col1, col2, col3 = st.columns(3)
-
-    with col1:
-        segmentation_name = st.text_input("Segmentation Layer Name", "Base_Segmentation", key=f"seg_name_{index}")
-    with col2:
-        scale_param = st.slider(
-            "Scale Parameter",
-            min_value=5,
-            max_value=100,
-            value=40,
-            step=5,
-            help="Controls the size of segments. Higher values create larger segments.",
-            key=f"scale_param_{index}",
-        )
-    with col3:
-        compactness_param = st.slider(
-            "Compactness",
-            min_value=0.1,
-            max_value=5.0,
-            value=0.1,
-            step=0.1,
-            help="Controls the compactness of segments. Higher values create more compact segments.",
-            key=f"compactness_param_{index}",
-        )
->>>>>>> 89906532
 
         col1, col2, col3 = st.columns(3)
 
